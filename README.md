# AuthKit Remix Library

The AuthKit library for Remix provides convenient helpers for authentication and session management using WorkOS & AuthKit with Remix. You can find this library in action in the [remix-authkit-example](https://github.com/workos/remix-authkit-example) repo.

## Installation

Install the package with:

```
npm i @workos-inc/authkit-remix
```

or

```
yarn add @workos-inc/authkit-remix
```

## Pre-flight

Make sure the following values are present in your `.env.local` environment variables file. The client ID and API key can be found in the [WorkOS dashboard](https://dashboard.workos.com), and the redirect URI can also be configured there.

```sh
WORKOS_CLIENT_ID="client_..." # retrieved from the WorkOS dashboard
WORKOS_API_KEY="sk_test_..." # retrieved from the WorkOS dashboard
WORKOS_REDIRECT_URI="http://localhost:5173/callback" # configured in the WorkOS dashboard
WORKOS_COOKIE_PASSWORD="<your password>" # generate a secure password here
```

`WORKOS_COOKIE_PASSWORD` is the private key used to encrypt the session cookie. It has to be at least 32 characters long. You can use the [1Password generator](https://1password.com/password-generator/) or the `openssl` library to generate a strong password via the command line:

```
openssl rand -base64 24
```

To use the `signOut` method, you'll need to set your app's homepage in your WorkOS dashboard settings under "Redirects".

### Optional configuration

Certain environment variables are optional and can be used to debug or configure cookie settings.

```sh
WORKOS_COOKIE_MAX_AGE='600' # maximum age of the cookie in seconds. Defaults to 400 days
WORKOS_API_HOSTNAME='api.workos.com' # base WorkOS API URL
WORKOS_API_HTTPS=true # whether to use HTTPS in API calls
WORKOS_API_PORT=5173 # port to use for API calls
```

## Setup

### Callback route

AuthKit requires that you have a callback URL to redirect users back to after they've authenticated. In your Remix app, [create a new route](https://remix.run/docs/en/main/discussion/routes) and add the following:

```ts
import { authLoader } from '@workos-inc/authkit-remix';

export const loader = authLoader();
```

Make sure this route matches the `WORKOS_REDIRECT_URI` variable and the configured redirect URI in your WorkOS dashboard. For instance if your redirect URI is `http://localhost:2884/callback` then you'd put the above code in `/app/routes/callback.ts`.

You can also control the pathname the user will be sent to after signing-in by passing a `returnPathname` option to `authLoader` like so:

```ts
export const loader = authLoader({ returnPathname: '/dashboard' });
```

## Usage

### Access authentication data in your Remix application

Use `authkitLoader` to configure AuthKit for your Remix application routes.

```tsx
import type { LoaderFunctionArgs } from '@remix-run/node';
import { useLoaderData } from '@remix-run/react';
import { authkitLoader } from '@workos-inc/authkit-remix';

export const loader = (args: LoaderFunctionArgs) => authkitLoader(args);

export function App() {
  // Retrieves the user from the session or returns `null` if no user is signed in
<<<<<<< HEAD
  // Other supported values include `sessionId`, `accessToken`, `organizationId`, `role`, `permissions`, and `impersonator`.
=======
  // Other supported values include sessionId, accessToken, organizationId,
  // role, permissions, entitlements, impersonator and oauthTokens
>>>>>>> 39217591
  const { user, signInUrl, signUpUrl } = useLoaderData<typeof loader>();

  return (
    <div>
      <p>Welcome back {user?.firstName && `, ${user?.firstName}`}</p>
    </div>
  );
}
```

For pages where you want to display a signed-in and signed-out view, use `authkitLoader` to retrieve the user profile from WorkOS. You can pass in additional data by providing a loader function directly to `authkitLoader`.

```tsx
import type { ActionFunctionArgs, LoaderFunctionArgs } from '@remix-run/node';
import { json } from '@remix-run/node';
import { Form, Link, useLoaderData } from '@remix-run/react';
import { getSignInUrl, getSignUpUrl, signOut, authkitLoader } from '@workos-inc/authkit-remix';

export const loader = (args: LoaderFunctionArgs) =>
  authkitLoader(args, async ({ request, auth }) => {
    return json({
      signInUrl: await getSignInUrl(),
      signUpUrl: await getSignUpUrl(),
    });
  });

export async function action({ request }: ActionFunctionArgs) {
  return await signOut(request);
}

export default function HomePage() {
  const { user, signInUrl, signUpUrl } = useLoaderData<typeof loader>();

  if (!user) {
    return (
      <>
        <Link to={signInUrl}>Log in</Link>
        <br />
        <Link to={signUpUrl}>Sign Up</Link>
      </>
    );
  }

  return (
    <Form method="post">
      <p>Welcome back {user?.firstName && `, ${user?.firstName}`}</p>
      <button type="submit">Sign out</button>
    </Form>
  );
}
```

### Requiring auth

For pages where a signed-in user is mandatory, you can use the `ensureSignedIn` option:

```tsx
export const loader = (args: LoaderFunctionArgs) => authkitLoader(args, { ensureSignedIn: true });
```

Enabling `ensureSignedIn` will redirect users to AuthKit if they attempt to access the page without being authenticated.

### Signing out

Use the `signOut` method to sign out the current logged in user, end the session, and redirect to your app's homepage. The homepage redirect is set in your WorkOS dashboard settings under "Redirect".

### Get the access token

Sometimes it is useful to obtain the access token directly, for instance to make API requests to another service.

```tsx
import type { LoaderFunctionArgs } from '@remix-run/node';
import { json } from '@remix-run/node';
import { authkitLoader } from '@workos-inc/authkit-remix';

export const loader = (args: LoaderFunctionArgs) =>
  authkitLoader(args, async ({ auth }) => {
    const { accessToken } = auth;

    if (!accessToken) {
      // Not signed in
    }

    const serviceData = await fetch('/api/path', {
      headers: {
        Authorization: `Bearer ${accessToken}`,
      },
    });

    return json({
      data: serviceData,
    });
  });
```

### Debugging

To enable debug logs, pass in the debug flag when using `authkitLoader`.

```ts
import { authkitLoader } from '@workos-inc/authkit-remix';

export const loader = (args: LoaderFunctionArgs) => authkitLoader(args, { debug: true });
```

If providing a loader function, you can pass the options object as the third parameter

```ts
import { authkitLoader } from '@workos-inc/authkit-remix';

export const loader = (args: LoaderFunctionArgs) =>
  authkitLoader(
    args,
    async ({ auth }) => {
      return json({ foo: 'bar' });
    },
    { debug: true },
  );
```<|MERGE_RESOLUTION|>--- conflicted
+++ resolved
@@ -81,12 +81,8 @@
 
 export function App() {
   // Retrieves the user from the session or returns `null` if no user is signed in
-<<<<<<< HEAD
-  // Other supported values include `sessionId`, `accessToken`, `organizationId`, `role`, `permissions`, and `impersonator`.
-=======
-  // Other supported values include sessionId, accessToken, organizationId,
-  // role, permissions, entitlements, impersonator and oauthTokens
->>>>>>> 39217591
+  // Other supported values include `sessionId`, `accessToken`, `organizationId`,
+  // `role`, `permissions`, `entitlements`, and `impersonator`.
   const { user, signInUrl, signUpUrl } = useLoaderData<typeof loader>();
 
   return (
